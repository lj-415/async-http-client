--- conflicted
+++ resolved
@@ -1199,13 +1199,9 @@
 
         @Override
         protected void onHttpHeaderError(final HttpHeader httpHeader,
-<<<<<<< HEAD
                                          final FilterChainContext ctx,
                                          final Throwable t) throws IOException {
-=======
-                                   final FilterChainContext ctx,
-                                   final Throwable t) throws IOException {
->>>>>>> ed2cd62c
+
             t.printStackTrace();
             httpHeader.setSkipRemainder(true);
             final HttpTransactionContext context =
