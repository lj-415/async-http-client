/*
 * Copyright 2010 Ning, Inc.
 *
 * Ning licenses this file to you under the Apache License, version 2.0
 * (the "License"); you may not use this file except in compliance with the
 * License.  You may obtain a copy of the License at:
 *
 *    http://www.apache.org/licenses/LICENSE-2.0
 *
 * Unless required by applicable law or agreed to in writing, software
 * distributed under the License is distributed on an "AS IS" BASIS, WITHOUT
 * WARRANTIES OR CONDITIONS OF ANY KIND, either express or implied.  See the
 * License for the specific language governing permissions and limitations
 * under the License.
 */
package com.ning.http.client.async;

import com.ning.http.client.AsyncHttpClient;
import com.ning.http.client.AsyncHttpClientConfig;
import com.ning.http.client.ProxyServer;
import com.ning.http.client.Response;
import org.eclipse.jetty.server.Request;
import org.eclipse.jetty.server.handler.AbstractHandler;
import org.testng.annotations.Test;

import javax.servlet.ServletException;
import javax.servlet.http.HttpServletRequest;
import javax.servlet.http.HttpServletResponse;
import java.io.IOException;
import java.util.concurrent.ExecutionException;
import java.util.concurrent.Future;
import java.util.concurrent.TimeUnit;
import java.util.concurrent.TimeoutException;

import static org.testng.Assert.assertEquals;
import static org.testng.Assert.assertNotNull;

/**
 * Proxy usage tests.
 *
 * @author Hubert Iwaniuk
 */
public class ProxyTest extends AbstractBasicTest {
    private class ProxyHandler extends AbstractHandler {
        public void handle(String s,
                           Request r,
                           HttpServletRequest request,
                           HttpServletResponse response) throws IOException, ServletException {
            if ("GET".equalsIgnoreCase(request.getMethod())) {
                response.addHeader("target", r.getUri().toString());
                response.setStatus(HttpServletResponse.SC_OK);
            } else { // this handler is to handle POST request
                response.sendError(HttpServletResponse.SC_FORBIDDEN);
            }
            r.setHandled(true);
        }
    }

    @Override
    public AbstractHandler configureHandler() throws Exception {
        return new ProxyHandler();
    }

    @Test(groups = "standalone")
    public void testRequestLevelProxy() throws IOException, ExecutionException, TimeoutException, InterruptedException {
        AsyncHttpClient client = new AsyncHttpClient();
        String target = "http://127.0.0.1:1234/";
        Future<Response> f = client
                .prepareGet(target)
                .setProxyServer(new ProxyServer("127.0.0.1", port1))
                .execute();
        Response resp = f.get(3, TimeUnit.SECONDS);
        assertNotNull(resp);
        assertEquals(resp.getStatusCode(), HttpServletResponse.SC_OK);
<<<<<<< HEAD
        assertEquals(resp.getHeader("target"), "http://127.0.0.1:1234/");
=======
        assertEquals(resp.getHeader("target"), target);
>>>>>>> 777802b1
    }

    @Test(groups = "standalone")
    public void testGlobalProxy() throws IOException, ExecutionException, TimeoutException, InterruptedException {
        AsyncHttpClientConfig cfg
                = new AsyncHttpClientConfig.Builder().setProxyServer(new ProxyServer("127.0.0.1", port1)).build();
        AsyncHttpClient client = new AsyncHttpClient(cfg);
        String target = "http://127.0.0.1:1234/";
        Future<Response> f = client
                .prepareGet(target)
                .execute();
        Response resp = f.get(3, TimeUnit.SECONDS);
        assertNotNull(resp);
        assertEquals(resp.getStatusCode(), HttpServletResponse.SC_OK);
<<<<<<< HEAD
        assertEquals(resp.getHeader("target"), "http://127.0.0.1:1234/");
=======
        assertEquals(resp.getHeader("target"), target);
>>>>>>> 777802b1
    }

    @Test(groups = "standalone")
    public void testBothProxies() throws IOException, ExecutionException, TimeoutException, InterruptedException {
        AsyncHttpClientConfig cfg
                = new AsyncHttpClientConfig.Builder().setProxyServer(new ProxyServer("127.0.0.1", port1 - 1)).build();
        AsyncHttpClient client = new AsyncHttpClient(cfg);
        String target = "http://127.0.0.1:1234/";
        Future<Response> f = client
                .prepareGet(target)
                .setProxyServer(new ProxyServer("127.0.0.1", port1))
                .execute();
        Response resp = f.get(3, TimeUnit.SECONDS);
        assertNotNull(resp);
        assertEquals(resp.getStatusCode(), HttpServletResponse.SC_OK);
<<<<<<< HEAD
        assertEquals(resp.getHeader("target"), "http://127.0.0.1:1234/");
=======
        assertEquals(resp.getHeader("target"), target);
>>>>>>> 777802b1
    }
}<|MERGE_RESOLUTION|>--- conflicted
+++ resolved
@@ -72,11 +72,7 @@
         Response resp = f.get(3, TimeUnit.SECONDS);
         assertNotNull(resp);
         assertEquals(resp.getStatusCode(), HttpServletResponse.SC_OK);
-<<<<<<< HEAD
-        assertEquals(resp.getHeader("target"), "http://127.0.0.1:1234/");
-=======
         assertEquals(resp.getHeader("target"), target);
->>>>>>> 777802b1
     }
 
     @Test(groups = "standalone")
@@ -91,11 +87,7 @@
         Response resp = f.get(3, TimeUnit.SECONDS);
         assertNotNull(resp);
         assertEquals(resp.getStatusCode(), HttpServletResponse.SC_OK);
-<<<<<<< HEAD
-        assertEquals(resp.getHeader("target"), "http://127.0.0.1:1234/");
-=======
         assertEquals(resp.getHeader("target"), target);
->>>>>>> 777802b1
     }
 
     @Test(groups = "standalone")
@@ -111,10 +103,6 @@
         Response resp = f.get(3, TimeUnit.SECONDS);
         assertNotNull(resp);
         assertEquals(resp.getStatusCode(), HttpServletResponse.SC_OK);
-<<<<<<< HEAD
-        assertEquals(resp.getHeader("target"), "http://127.0.0.1:1234/");
-=======
         assertEquals(resp.getHeader("target"), target);
->>>>>>> 777802b1
     }
 }