/*
 * Copyright (c) 2014 AsyncHttpClient Project. All rights reserved.
 *
 * This program is licensed to you under the Apache License Version 2.0,
 * and you may not use this file except in compliance with the Apache License Version 2.0.
 * You may obtain a copy of the Apache License Version 2.0 at http://www.apache.org/licenses/LICENSE-2.0.
 *
 * Unless required by applicable law or agreed to in writing,
 * software distributed under the Apache License Version 2.0 is distributed on an
 * "AS IS" BASIS, WITHOUT WARRANTIES OR CONDITIONS OF ANY KIND, either express or implied.
 * See the Apache License Version 2.0 for the specific language governing permissions and limitations there under.
 */
package org.asynchttpclient;



import static org.asynchttpclient.util.MiscUtil.getBooleanValue;
import static org.asynchttpclient.util.MiscUtil.getIntValue;
import org.asynchttpclient.util.DefaultHostnameVerifier;

import javax.net.ssl.HostnameVerifier;



public final class AsyncHttpClientConfigDefaults {


    private AsyncHttpClientConfigDefaults() {
    }

    public static final String ASYNC_CLIENT = AsyncHttpClientConfig.class.getName() + ".";

    public static int defaultMaxTotalConnections() {
        return getIntValue(ASYNC_CLIENT + "maxTotalConnections", -1);
    }

    public static int defaultMaxConnectionPerHost() {
        return getIntValue(ASYNC_CLIENT + "maxConnectionsPerHost", -1);
    }

    public static int defaultConnectionTimeOutInMs() {
        return getIntValue(ASYNC_CLIENT + "connectionTimeoutInMs", 60 * 1000);
    }

    public static int defaultIdleConnectionInPoolTimeoutInMs() {
        return getIntValue(ASYNC_CLIENT + "idleConnectionInPoolTimeoutInMs", 60 * 1000);
    }

    public static int defaultIdleConnectionTimeoutInMs() {
        return getIntValue(ASYNC_CLIENT + "idleConnectionTimeoutInMs", 60 * 1000);
    }

    public static int defaultRequestTimeoutInMs() {
        return getIntValue(ASYNC_CLIENT + "requestTimeoutInMs", 60 * 1000);
    }

    public static int defaultWebSocketIdleTimeoutInMs() {
        return getIntValue(ASYNC_CLIENT + "webSocketTimoutInMS", 15 * 60 * 1000);
    }

    public static int defaultMaxConnectionLifeTimeInMs() {
        return getIntValue(ASYNC_CLIENT + "maxConnectionLifeTimeInMs", -1);
    }

    public static boolean defaultRedirectEnabled() {
        return getBooleanValue(ASYNC_CLIENT + "redirectsEnabled",false);
    }

    public static int defaultMaxRedirects() {
        return getIntValue(ASYNC_CLIENT + "maxRedirects", 5);
    }

    public static boolean defaultCompressionEnabled() {
        return getBooleanValue(ASYNC_CLIENT + "compressionEnabled",false);
    }

    public static String defaultUserAgent() {
        return System.getProperty(ASYNC_CLIENT + "userAgent", "NING/1.0");
    }

    public static int defaultIoThreadMultiplier() {
        return getIntValue(ASYNC_CLIENT + "ioThreadMultiplier", 2);
    }

    public static boolean defaultUseProxySelector() {
        return getBooleanValue(ASYNC_CLIENT + "useProxySelector",false);
    }

    public static boolean defaultUseProxyProperties() {
        return getBooleanValue(ASYNC_CLIENT + "useProxyProperties",false);
    }

    public static boolean defaultStrict302Handling() {
        return getBooleanValue(ASYNC_CLIENT + "strict302Handling",false);
    }

    public static boolean defaultAllowPoolingConnection() {
        return getBooleanValue(ASYNC_CLIENT + "allowPoolingConnection", true);
    }

    public static boolean defaultUseRelativeURIsWithSSLProxies() {
        return getBooleanValue(ASYNC_CLIENT + "useRelativeURIsWithSSLProxies", true);
    }

    // unused/broken, left there for compatibility, fixed in Netty 4
    public static int defaultRequestCompressionLevel() {
        return getIntValue(ASYNC_CLIENT + "requestCompressionLevel", -1);
    }

    public static int defaultMaxRequestRetry() {
        return getIntValue(ASYNC_CLIENT + "maxRequestRetry", 5);
    }

    public static boolean defaultAllowSslConnectionPool() {
        return getBooleanValue(ASYNC_CLIENT + "allowSslConnectionPool", true);
    }

    public static boolean defaultUseRawUrl() {
        return getBooleanValue(ASYNC_CLIENT + "useRawUrl",false);
    }

    public static boolean defaultRemoveQueryParamOnRedirect() {
        return getBooleanValue(ASYNC_CLIENT + "removeQueryParamOnRedirect", true);
    }

    public static HostnameVerifier defaultHostnameVerifier() {
        return new DefaultHostnameVerifier();
    }

    public static boolean defaultSpdyEnabled() {
        return getBooleanValue(ASYNC_CLIENT + "spdyEnabled",false);
    }

    public static int defaultSpdyInitialWindowSize() {
        return getIntValue(ASYNC_CLIENT + "spdyInitialWindowSize", 10 * 1024 * 1024);
    }

    public static int defaultSpdyMaxConcurrentStreams() {
        return getIntValue(ASYNC_CLIENT + "spdyMaxConcurrentStreams", 100);
    }
<<<<<<< HEAD

=======
    
    public static boolean defaultAcceptAnyCertificate() {
        return getBoolean(ASYNC_CLIENT + "acceptAnyCertificate", false);
    }
>>>>>>> 7ac0ecd9
}<|MERGE_RESOLUTION|>--- conflicted
+++ resolved
@@ -138,12 +138,8 @@
     public static int defaultSpdyMaxConcurrentStreams() {
         return getIntValue(ASYNC_CLIENT + "spdyMaxConcurrentStreams", 100);
     }
-<<<<<<< HEAD
-
-=======
     
     public static boolean defaultAcceptAnyCertificate() {
         return getBoolean(ASYNC_CLIENT + "acceptAnyCertificate", false);
     }
->>>>>>> 7ac0ecd9
 }